---------------------
subunit release notes
---------------------

0.0.3 (In development)
----------------------

  CHANGES:
  
    * License change, by unanimous agreement of contributors to BSD/Apache
      License Version 2.0. This makes Subunit compatible with more testing
      frameworks.

  IMPROVEMENTS:

<<<<<<< HEAD
    * In the python API ``addExpectedFailure`` and ``addUnexpectedSuccess``
      from python 2.7/3.1 are now supported. ``addExpectedFailure`` is
      serialised as ``xfail``, and ``addUnexpectedSuccess`` as ``success``.
=======
    * CPPUnit is now directly supported: subunit builds a cppunit listener
      ``libcppunit-subunit``. 
>>>>>>> a3c2c3bf

    * INSTALLDIRS can be set to control the perl MakeMaker 'INSTALLDIRS'
      viarable when installing.

<<<<<<< HEAD
    * Multipart test outcomes are tentatively supported; the exact protocol
      for them, both serialiser and object is not yet finalised. Testers and
      early adopters are sought.
=======
    * The C library now has ``subunit_test_skip``.
>>>>>>> a3c2c3bf

  BUG FIXES:

    * Install progress_model.py correctly.

  API CHANGES:

  INTERNALS:

0.0.2
-----

  CHANGES:

  IMPROVEMENTS:

    * A number of filters now support ``--no-passthrough`` to cause all
      non-subunit content to be discarded. This is useful when precise control
      over what is output is required - such as with subunit2junitxml.

    * A small perl parser is now included, and a new ``subunit-diff`` tool
      using that is included. (Jelmer Vernooij)

    * Subunit streams can now include optional, incremental lookahead
      information about progress. This allows reporters to make estimates
      about completion, when such information is available. See the README
      under ``progress`` for more details.

    * ``subunit-filter`` now supports regex filtering via ``--with`` and
      ``without`` options. (Martin Pool)

    * ``subunit2gtk`` has been added, a filter that shows a GTK summary of a
      test stream.

    * ``subunit2pyunit`` has a --progress flag which will cause the bzrlib
      test reporter to be used, which has a textual progress bar. This requires
      a recent bzrlib as a minor bugfix was required in bzrlib to support this.

    * ``subunit2junitxml`` has been added. This filter converts a subunit
      stream to a single JUnit style XML stream using the pyjunitxml
      python library.

    * The shell functions support skipping via ``subunit_skip_test`` now.

  BUG FIXES:

    * ``xfail`` outcomes are now passed to python TestResult's via
      addExpectedFailure if it is present on the TestResult. Python 2.6 and
      earlier which do not have this function will have ``xfail`` outcomes
      passed through as success outcomes as earlier versions of subunit did.

  API CHANGES:

    * tags are no longer passed around in python via the ``TestCase.tags``
      attribute. Instead ``TestResult.tags(new_tags, gone_tags)`` is called,
      and like in the protocol, if called while a test is active only applies
      to that test. (Robert Collins)

    * ``TestResultFilter`` takes a new optional constructor parameter 
      ``filter_predicate``.  (Martin Pool)

    * When a progress: directive is encountered in a subunit stream, the
      python bindings now call the ``progress(offset, whence)`` method on
      ``TestResult``.

    * When a time: directive is encountered in a subunit stream, the python
      bindings now call the ``time(seconds)`` method on ``TestResult``.

  INTERNALS:

    * (python) Added ``subunit.test_results.AutoTimingTestResultDecorator``. Most
      users of subunit will want to wrap their ``TestProtocolClient`` objects
      in this decorator to get test timing data for performance analysis.

    * (python) ExecTestCase supports passing arguments to test scripts.

    * (python) New helper ``subunit.test_results.HookedTestResultDecorator``
      which can be used to call some code on every event, without having to
      implement all the event methods.

    * (python) ``TestProtocolClient.time(a_datetime)`` has been added which
      causes a timestamp to be output to the stream.<|MERGE_RESOLUTION|>--- conflicted
+++ resolved
@@ -13,25 +13,21 @@
 
   IMPROVEMENTS:
 
-<<<<<<< HEAD
+    * CPPUnit is now directly supported: subunit builds a cppunit listener
+      ``libcppunit-subunit``. 
+
     * In the python API ``addExpectedFailure`` and ``addUnexpectedSuccess``
       from python 2.7/3.1 are now supported. ``addExpectedFailure`` is
       serialised as ``xfail``, and ``addUnexpectedSuccess`` as ``success``.
-=======
-    * CPPUnit is now directly supported: subunit builds a cppunit listener
-      ``libcppunit-subunit``. 
->>>>>>> a3c2c3bf
 
     * INSTALLDIRS can be set to control the perl MakeMaker 'INSTALLDIRS'
       viarable when installing.
 
-<<<<<<< HEAD
     * Multipart test outcomes are tentatively supported; the exact protocol
       for them, both serialiser and object is not yet finalised. Testers and
       early adopters are sought.
-=======
+
     * The C library now has ``subunit_test_skip``.
->>>>>>> a3c2c3bf
 
   BUG FIXES:
 
