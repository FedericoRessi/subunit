--- conflicted
+++ resolved
@@ -18,8 +18,9 @@
 
 import datetime
 
-import iso8601
 import testtools
+
+from subunit import iso8601
 
 
 # NOT a TestResult, because we are implementing the interface, not inheriting
@@ -80,6 +81,10 @@
 
     def stop(self):
         return self.decorated.stop()
+
+    @property
+    def testsRun(self):
+        return self.decorated.testsRun
 
     def tags(self, new_tags, gone_tags):
         return self.decorated.tags(new_tags, gone_tags)
@@ -200,8 +205,6 @@
 
     def __init__(self, result):
         super(TagCollapsingDecorator, self).__init__(result)
-        # The current test (for filtering tags)
-        self._current_test = None
         # The (new, gone) tags for the current test.
         self._current_test_tags = None
 
@@ -212,7 +215,6 @@
         correctly.
         """
         self.decorated.startTest(test)
-        self._current_test = test
         self._current_test_tags = set(), set()
 
     def stopTest(self, test):
@@ -225,7 +227,6 @@
         if self._current_test_tags[0] or self._current_test_tags[1]:
             self.decorated.tags(*self._current_test_tags)
         self.decorated.stopTest(test)
-        self._current_test = None
         self._current_test_tags = None
 
     def tags(self, new_tags, gone_tags):
@@ -237,7 +238,7 @@
         :param new_tags: Tags to add,
         :param gone_tags: Tags to remove.
         """
-        if self._current_test is not None:
+        if self._current_test_tags is not None:
             # gather the tags until the test stops.
             self._current_test_tags[0].update(new_tags)
             self._current_test_tags[0].difference_update(gone_tags)
@@ -293,13 +294,8 @@
     """
 
     def __init__(self, result, filter_error=False, filter_failure=False,
-<<<<<<< HEAD
         filter_success=True, filter_skip=False, filter_xfail=False,
-        filter_predicate=None):
-=======
-        filter_success=True, filter_skip=False,
         filter_predicate=None, fixup_expected_failures=None):
->>>>>>> fac83761
         """Create a FilterResult object filtering to result.
 
         :param filter_error: Filter out errors.
@@ -315,17 +311,6 @@
         :param fixup_expected_failures: Set of test ids to consider known
             failing.
         """
-<<<<<<< HEAD
-        TestResultDecorator.__init__(self, result)
-        self._filter_error = filter_error
-        self._filter_failure = filter_failure
-        self._filter_success = filter_success
-        self._filter_skip = filter_skip
-        self._filter_xfail = filter_xfail
-        if filter_predicate is None:
-            filter_predicate = lambda test, outcome, err, details: True
-        self.filter_predicate = filter_predicate
-=======
         super(TestResultFilter, self).__init__(result)
         self.decorated = TimeCollapsingDecorator(
             TagCollapsingDecorator(self.decorated))
@@ -338,12 +323,13 @@
             predicates.append(lambda t, outcome, e, d: outcome != 'success')
         if filter_skip:
             predicates.append(lambda t, outcome, e, d: outcome != 'skip')
+        if filter_xfail:
+            predicates.append(lambda t, outcome, e, d: outcome != 'expectedfailure')
         if filter_predicate is not None:
             predicates.append(filter_predicate)
         self.filter_predicate = (
             lambda test, outcome, err, details:
                 all_true(p(test, outcome, err, details) for p in predicates))
->>>>>>> fac83761
         # The current test (for filtering tags)
         self._current_test = None
         # Has the current test been filtered (for outputting test tags)
@@ -380,7 +366,7 @@
     def addSkip(self, test, reason=None, details=None):
         if (self.filter_predicate(test, 'skip', reason, details)):
             self._buffered_calls.append(
-                ('addSkip', [reason], {'details': details}))
+                ('addSkip', [test, reason], {'details': details}))
         else:
             self._filtered()
 
@@ -396,17 +382,9 @@
             self._filtered()
 
     def addExpectedFailure(self, test, err=None, details=None):
-<<<<<<< HEAD
-        if (not self._filter_xfail and
-            self.filter_predicate(test, 'expectedfailure', err, details)):
-            self.decorated.startTest(test)
-            return self.decorated.addExpectedFailure(test, err,
-                details=details)
-=======
         if self.filter_predicate(test, 'expectedfailure', err, details):
             self._buffered_calls.append(
                 ('addExpectedFailure', [test, err], {'details': details}))
->>>>>>> fac83761
         else:
             self._filtered()
 
@@ -464,7 +442,7 @@
         super(TestIdPrintingResult, self).__init__()
         self._stream = stream
         self.failed_tests = 0
-        self.__time = 0
+        self.__time = None
         self.show_times = show_times
         self._test = None
         self._test_duration = 0
@@ -478,6 +456,16 @@
         self._test = test
 
     def addSuccess(self, test):
+        self._test = test
+
+    def addSkip(self, test, reason=None, details=None):
+        self._test = test
+
+    def addUnexpectedSuccess(self, test, details=None):
+        self.failed_tests += 1
+        self._test = test
+
+    def addExpectedFailure(self, test, err=None, details=None):
         self._test = test
 
     def reportTest(self, test, duration):
