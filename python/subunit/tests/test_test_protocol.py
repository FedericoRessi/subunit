--- conflicted
+++ resolved
@@ -107,14 +107,9 @@
                          [(an_error, _remote_exception_str + '\n')])
         self.assertEqual(
             client.failures,
-<<<<<<< HEAD
-            [(bing, _remote_exception_str + ": "
-              + details_to_str({'traceback': text_content(traceback)}) + "\n")])
-=======
-            [(bing, _remote_exception_str + 
+            [(bing, _remote_exception_str +
                 ": foo.c:53:ERROR invalid state\n"
                 "\n")])
->>>>>>> 7e1253a6
         self.assertEqual(client.testsRun, 3)
 
     def test_non_test_characters_forwarded_immediately(self):
@@ -569,13 +564,9 @@
                 value = details
             else:
                 if error_message is not None:
-<<<<<<< HEAD
-                    value = subunit.RemoteError(details_to_str(details))
-=======
                     if not len(error_message.strip()):
                         error_message = _u("Empty attachments:\n  traceback\n")
                     value = subunit.RemoteError(_u(error_message))
->>>>>>> 7e1253a6
                 else:
                     value = subunit.RemoteError()
             self.assertEqual([
