#
#  subunit: extensions to Python unittest to get test results from subprocesses.
#  Copyright (C) 2005  Robert Collins <robertc@robertcollins.net>
#
#  Licensed under either the Apache License, Version 2.0 or the BSD 3-clause
#  license at the users choice. A copy of both licenses are available in the
#  project source as Apache-2.0 and BSD. You may not use this file except in
#  compliance with one of these two licences.
#
#  Unless required by applicable law or agreed to in writing, software
#  distributed under these licenses is distributed on an "AS IS" BASIS, WITHOUT
#  WARRANTIES OR CONDITIONS OF ANY KIND, either express or implied.  See the
#  license you chose for the specific language governing permissions and
#  limitations under that license.
#

import datetime
import unittest
import os

from testtools import skipIf, TestCase
from testtools.compat import _b, _u, BytesIO, StringIO
from testtools.content import Content, TracebackContent
from testtools.content_type import ContentType
<<<<<<< HEAD
from testtools import try_imports
Python26TestResult = try_imports(
    ['testtools.testresult.doubles.Python26TestResult',
     'testtools.tests.helpers.Python26TestResult'])
Python27TestResult = try_imports(
    ['testtools.testresult.doubles.Python27TestResult',
     'testtools.tests.helpers.Python27TestResult'])
ExtendedTestResult = try_imports(
    ['testtools.testresult.doubles.ExtendedTestResult',
     'testtools.tests.helpers.ExtendedTestResult'])
=======
try:
    from testtools.testresult.doubles import (
        Python26TestResult,
        Python27TestResult,
        ExtendedTestResult,
        )
except ImportError:
    from testtools.tests.helpers import (
        Python26TestResult,
        Python27TestResult,
        ExtendedTestResult,
        )
>>>>>>> 29021cef

import subunit
from subunit import _remote_exception_str, _remote_exception_str_chunked
import subunit.iso8601 as iso8601


class TestTestImports(unittest.TestCase):

    def test_imports(self):
        from subunit import DiscardStream
        from subunit import TestProtocolServer
        from subunit import RemotedTestCase
        from subunit import RemoteError
        from subunit import ExecTestCase
        from subunit import IsolatedTestCase
        from subunit import TestProtocolClient
        from subunit import ProtocolTestCase


class TestDiscardStream(unittest.TestCase):

    def test_write(self):
        subunit.DiscardStream().write("content")


class TestProtocolServerForward(unittest.TestCase):

    def test_story(self):
        client = unittest.TestResult()
        out = BytesIO()
        protocol = subunit.TestProtocolServer(client, forward_stream=out)
        pipe = BytesIO(_b("test old mcdonald\n"
                        "success old mcdonald\n"))
        protocol.readFrom(pipe)
        self.assertEqual(client.testsRun, 1)
        self.assertEqual(pipe.getvalue(), out.getvalue())

    def test_not_command(self):
        client = unittest.TestResult()
        out = BytesIO()
        protocol = subunit.TestProtocolServer(client,
            stream=subunit.DiscardStream(), forward_stream=out)
        pipe = BytesIO(_b("success old mcdonald\n"))
        protocol.readFrom(pipe)
        self.assertEqual(client.testsRun, 0)
<<<<<<< HEAD
        self.assertEqual("", out.getvalue())
=======
        self.assertEqual(_b(""), out.getvalue())
>>>>>>> 29021cef


class TestTestProtocolServerPipe(unittest.TestCase):

    def test_story(self):
        client = unittest.TestResult()
        protocol = subunit.TestProtocolServer(client)
        pipe = BytesIO(_b("test old mcdonald\n"
                        "success old mcdonald\n"
                        "test bing crosby\n"
                        "failure bing crosby [\n"
                        "foo.c:53:ERROR invalid state\n"
                        "]\n"
                        "test an error\n"
                        "error an error\n"))
        protocol.readFrom(pipe)
        bing = subunit.RemotedTestCase("bing crosby")
        an_error = subunit.RemotedTestCase("an error")
        self.assertEqual(client.errors,
                         [(an_error, _remote_exception_str + '\n')])
        self.assertEqual(
            client.failures,
            [(bing, _remote_exception_str + 
                ": foo.c:53:ERROR invalid state\n"
                "\n")])
        self.assertEqual(client.testsRun, 3)

    def test_non_test_characters_forwarded_immediately(self):
        pass


class TestTestProtocolServerStartTest(unittest.TestCase):

    def setUp(self):
        self.client = Python26TestResult()
        self.stream = BytesIO()
        self.protocol = subunit.TestProtocolServer(self.client, self.stream)

    def test_start_test(self):
        self.protocol.lineReceived(_b("test old mcdonald\n"))
        self.assertEqual(self.client._events,
            [('startTest', subunit.RemotedTestCase("old mcdonald"))])

    def test_start_testing(self):
        self.protocol.lineReceived(_b("testing old mcdonald\n"))
        self.assertEqual(self.client._events,
            [('startTest', subunit.RemotedTestCase("old mcdonald"))])

    def test_start_test_colon(self):
        self.protocol.lineReceived(_b("test: old mcdonald\n"))
        self.assertEqual(self.client._events,
            [('startTest', subunit.RemotedTestCase("old mcdonald"))])

    def test_indented_test_colon_ignored(self):
        ignored_line = _b(" test: old mcdonald\n")
        self.protocol.lineReceived(ignored_line)
        self.assertEqual([], self.client._events)
        self.assertEqual(self.stream.getvalue(), ignored_line)

    def test_start_testing_colon(self):
        self.protocol.lineReceived(_b("testing: old mcdonald\n"))
        self.assertEqual(self.client._events,
            [('startTest', subunit.RemotedTestCase("old mcdonald"))])


class TestTestProtocolServerPassThrough(unittest.TestCase):

    def setUp(self):
        self.stdout = BytesIO()
        self.test = subunit.RemotedTestCase("old mcdonald")
        self.client = ExtendedTestResult()
        self.protocol = subunit.TestProtocolServer(self.client, self.stdout)

    def keywords_before_test(self):
        self.protocol.lineReceived(_b("failure a\n"))
        self.protocol.lineReceived(_b("failure: a\n"))
        self.protocol.lineReceived(_b("error a\n"))
        self.protocol.lineReceived(_b("error: a\n"))
        self.protocol.lineReceived(_b("success a\n"))
        self.protocol.lineReceived(_b("success: a\n"))
        self.protocol.lineReceived(_b("successful a\n"))
        self.protocol.lineReceived(_b("successful: a\n"))
        self.protocol.lineReceived(_b("]\n"))
        self.assertEqual(self.stdout.getvalue(), _b("failure a\n"
                                                 "failure: a\n"
                                                 "error a\n"
                                                 "error: a\n"
                                                 "success a\n"
                                                 "success: a\n"
                                                 "successful a\n"
                                                 "successful: a\n"
                                                 "]\n"))

    def test_keywords_before_test(self):
        self.keywords_before_test()
        self.assertEqual(self.client._events, [])

    def test_keywords_after_error(self):
        self.protocol.lineReceived(_b("test old mcdonald\n"))
        self.protocol.lineReceived(_b("error old mcdonald\n"))
        self.keywords_before_test()
        self.assertEqual([
            ('startTest', self.test),
            ('addError', self.test, {}),
            ('stopTest', self.test),
            ], self.client._events)

    def test_keywords_after_failure(self):
        self.protocol.lineReceived(_b("test old mcdonald\n"))
        self.protocol.lineReceived(_b("failure old mcdonald\n"))
        self.keywords_before_test()
        self.assertEqual(self.client._events, [
            ('startTest', self.test),
            ('addFailure', self.test, {}),
            ('stopTest', self.test),
            ])

    def test_keywords_after_success(self):
        self.protocol.lineReceived(_b("test old mcdonald\n"))
        self.protocol.lineReceived(_b("success old mcdonald\n"))
        self.keywords_before_test()
        self.assertEqual([
            ('startTest', self.test),
            ('addSuccess', self.test),
            ('stopTest', self.test),
            ], self.client._events)

    def test_keywords_after_test(self):
        self.protocol.lineReceived(_b("test old mcdonald\n"))
        self.protocol.lineReceived(_b("test old mcdonald\n"))
        self.protocol.lineReceived(_b("failure a\n"))
        self.protocol.lineReceived(_b("failure: a\n"))
        self.protocol.lineReceived(_b("error a\n"))
        self.protocol.lineReceived(_b("error: a\n"))
        self.protocol.lineReceived(_b("success a\n"))
        self.protocol.lineReceived(_b("success: a\n"))
        self.protocol.lineReceived(_b("successful a\n"))
        self.protocol.lineReceived(_b("successful: a\n"))
        self.protocol.lineReceived(_b("]\n"))
        self.protocol.lineReceived(_b("failure old mcdonald\n"))
        self.assertEqual(self.stdout.getvalue(), _b("test old mcdonald\n"
                                                 "failure a\n"
                                                 "failure: a\n"
                                                 "error a\n"
                                                 "error: a\n"
                                                 "success a\n"
                                                 "success: a\n"
                                                 "successful a\n"
                                                 "successful: a\n"
                                                 "]\n"))
        self.assertEqual(self.client._events, [
            ('startTest', self.test),
            ('addFailure', self.test, {}),
            ('stopTest', self.test),
            ])

    def test_keywords_during_failure(self):
        # A smoke test to make sure that the details parsers have control
        # appropriately.
        self.protocol.lineReceived(_b("test old mcdonald\n"))
        self.protocol.lineReceived(_b("failure: old mcdonald [\n"))
        self.protocol.lineReceived(_b("test old mcdonald\n"))
        self.protocol.lineReceived(_b("failure a\n"))
        self.protocol.lineReceived(_b("failure: a\n"))
        self.protocol.lineReceived(_b("error a\n"))
        self.protocol.lineReceived(_b("error: a\n"))
        self.protocol.lineReceived(_b("success a\n"))
        self.protocol.lineReceived(_b("success: a\n"))
        self.protocol.lineReceived(_b("successful a\n"))
        self.protocol.lineReceived(_b("successful: a\n"))
        self.protocol.lineReceived(_b(" ]\n"))
        self.protocol.lineReceived(_b("]\n"))
        self.assertEqual(self.stdout.getvalue(), _b(""))
        details = {}
        details['traceback'] = Content(ContentType("text", "x-traceback",
            {'charset': 'utf8'}),
            lambda:[_b(
            "test old mcdonald\n"
            "failure a\n"
            "failure: a\n"
            "error a\n"
            "error: a\n"
            "success a\n"
            "success: a\n"
            "successful a\n"
            "successful: a\n"
            "]\n")])
        self.assertEqual(self.client._events, [
            ('startTest', self.test),
            ('addFailure', self.test, details),
            ('stopTest', self.test),
            ])

    def test_stdout_passthrough(self):
        """Lines received which cannot be interpreted as any protocol action
        should be passed through to sys.stdout.
        """
        bytes = _b("randombytes\n")
        self.protocol.lineReceived(bytes)
        self.assertEqual(self.stdout.getvalue(), bytes)


class TestTestProtocolServerLostConnection(unittest.TestCase):

    def setUp(self):
        self.client = Python26TestResult()
        self.protocol = subunit.TestProtocolServer(self.client)
        self.test = subunit.RemotedTestCase("old mcdonald")

    def test_lost_connection_no_input(self):
        self.protocol.lostConnection()
        self.assertEqual([], self.client._events)

    def test_lost_connection_after_start(self):
        self.protocol.lineReceived(_b("test old mcdonald\n"))
        self.protocol.lostConnection()
        failure = subunit.RemoteError(
            _u("lost connection during test 'old mcdonald'"))
        self.assertEqual([
            ('startTest', self.test),
            ('addError', self.test, failure),
            ('stopTest', self.test),
            ], self.client._events)

    def test_lost_connected_after_error(self):
        self.protocol.lineReceived(_b("test old mcdonald\n"))
        self.protocol.lineReceived(_b("error old mcdonald\n"))
        self.protocol.lostConnection()
        self.assertEqual([
            ('startTest', self.test),
            ('addError', self.test, subunit.RemoteError(_u(""))),
            ('stopTest', self.test),
            ], self.client._events)

    def do_connection_lost(self, outcome, opening):
        self.protocol.lineReceived(_b("test old mcdonald\n"))
        self.protocol.lineReceived(_b("%s old mcdonald %s" % (outcome, opening)))
        self.protocol.lostConnection()
        failure = subunit.RemoteError(
            _u("lost connection during %s report of test 'old mcdonald'") %
            outcome)
        self.assertEqual([
            ('startTest', self.test),
            ('addError', self.test, failure),
            ('stopTest', self.test),
            ], self.client._events)

    def test_lost_connection_during_error(self):
        self.do_connection_lost("error", "[\n")

    def test_lost_connection_during_error_details(self):
        self.do_connection_lost("error", "[ multipart\n")

    def test_lost_connected_after_failure(self):
        self.protocol.lineReceived(_b("test old mcdonald\n"))
        self.protocol.lineReceived(_b("failure old mcdonald\n"))
        self.protocol.lostConnection()
        self.assertEqual([
            ('startTest', self.test),
            ('addFailure', self.test, subunit.RemoteError(_u(""))),
            ('stopTest', self.test),
            ], self.client._events)

    def test_lost_connection_during_failure(self):
        self.do_connection_lost("failure", "[\n")

    def test_lost_connection_during_failure_details(self):
        self.do_connection_lost("failure", "[ multipart\n")

    def test_lost_connection_after_success(self):
        self.protocol.lineReceived(_b("test old mcdonald\n"))
        self.protocol.lineReceived(_b("success old mcdonald\n"))
        self.protocol.lostConnection()
        self.assertEqual([
            ('startTest', self.test),
            ('addSuccess', self.test),
            ('stopTest', self.test),
            ], self.client._events)

    def test_lost_connection_during_success(self):
        self.do_connection_lost("success", "[\n")

    def test_lost_connection_during_success_details(self):
        self.do_connection_lost("success", "[ multipart\n")

    def test_lost_connection_during_skip(self):
        self.do_connection_lost("skip", "[\n")

    def test_lost_connection_during_skip_details(self):
        self.do_connection_lost("skip", "[ multipart\n")

    def test_lost_connection_during_xfail(self):
        self.do_connection_lost("xfail", "[\n")

    def test_lost_connection_during_xfail_details(self):
        self.do_connection_lost("xfail", "[ multipart\n")

    def test_lost_connection_during_uxsuccess(self):
        self.do_connection_lost("uxsuccess", "[\n")

    def test_lost_connection_during_uxsuccess_details(self):
        self.do_connection_lost("uxsuccess", "[ multipart\n")


class TestInTestMultipart(unittest.TestCase):

    def setUp(self):
        self.client = ExtendedTestResult()
        self.protocol = subunit.TestProtocolServer(self.client)
        self.protocol.lineReceived(_b("test mcdonalds farm\n"))
        self.test = subunit.RemotedTestCase(_u("mcdonalds farm"))

    def test__outcome_sets_details_parser(self):
        self.protocol._reading_success_details.details_parser = None
        self.protocol._state._outcome(0, _b("mcdonalds farm [ multipart\n"),
            None, self.protocol._reading_success_details)
        parser = self.protocol._reading_success_details.details_parser
        self.assertNotEqual(None, parser)
        self.assertTrue(isinstance(parser,
            subunit.details.MultipartDetailsParser))


class TestTestProtocolServerAddError(unittest.TestCase):

    def setUp(self):
        self.client = ExtendedTestResult()
        self.protocol = subunit.TestProtocolServer(self.client)
        self.protocol.lineReceived(_b("test mcdonalds farm\n"))
        self.test = subunit.RemotedTestCase("mcdonalds farm")

    def simple_error_keyword(self, keyword):
        self.protocol.lineReceived(_b("%s mcdonalds farm\n" % keyword))
        details = {}
        self.assertEqual([
            ('startTest', self.test),
            ('addError', self.test, details),
            ('stopTest', self.test),
            ], self.client._events)

    def test_simple_error(self):
        self.simple_error_keyword("error")

    def test_simple_error_colon(self):
        self.simple_error_keyword("error:")

    def test_error_empty_message(self):
        self.protocol.lineReceived(_b("error mcdonalds farm [\n"))
        self.protocol.lineReceived(_b("]\n"))
        details = {}
        details['traceback'] = Content(ContentType("text", "x-traceback",
            {'charset': 'utf8'}), lambda:[_b("")])
        self.assertEqual([
            ('startTest', self.test),
            ('addError', self.test, details),
            ('stopTest', self.test),
            ], self.client._events)

    def error_quoted_bracket(self, keyword):
        self.protocol.lineReceived(_b("%s mcdonalds farm [\n" % keyword))
        self.protocol.lineReceived(_b(" ]\n"))
        self.protocol.lineReceived(_b("]\n"))
        details = {}
        details['traceback'] = Content(ContentType("text", "x-traceback",
            {'charset': 'utf8'}), lambda:[_b("]\n")])
        self.assertEqual([
            ('startTest', self.test),
            ('addError', self.test, details),
            ('stopTest', self.test),
            ], self.client._events)

    def test_error_quoted_bracket(self):
        self.error_quoted_bracket("error")

    def test_error_colon_quoted_bracket(self):
        self.error_quoted_bracket("error:")


class TestTestProtocolServerAddFailure(unittest.TestCase):

    def setUp(self):
        self.client = ExtendedTestResult()
        self.protocol = subunit.TestProtocolServer(self.client)
        self.protocol.lineReceived(_b("test mcdonalds farm\n"))
        self.test = subunit.RemotedTestCase("mcdonalds farm")

    def assertFailure(self, details):
        self.assertEqual([
            ('startTest', self.test),
            ('addFailure', self.test, details),
            ('stopTest', self.test),
            ], self.client._events)

    def simple_failure_keyword(self, keyword):
        self.protocol.lineReceived(_b("%s mcdonalds farm\n" % keyword))
        details = {}
        self.assertFailure(details)

    def test_simple_failure(self):
        self.simple_failure_keyword("failure")

    def test_simple_failure_colon(self):
        self.simple_failure_keyword("failure:")

    def test_failure_empty_message(self):
        self.protocol.lineReceived(_b("failure mcdonalds farm [\n"))
        self.protocol.lineReceived(_b("]\n"))
        details = {}
        details['traceback'] = Content(ContentType("text", "x-traceback",
            {'charset': 'utf8'}), lambda:[_b("")])
        self.assertFailure(details)

    def failure_quoted_bracket(self, keyword):
        self.protocol.lineReceived(_b("%s mcdonalds farm [\n" % keyword))
        self.protocol.lineReceived(_b(" ]\n"))
        self.protocol.lineReceived(_b("]\n"))
        details = {}
        details['traceback'] = Content(ContentType("text", "x-traceback",
            {'charset': 'utf8'}), lambda:[_b("]\n")])
        self.assertFailure(details)

    def test_failure_quoted_bracket(self):
        self.failure_quoted_bracket("failure")

    def test_failure_colon_quoted_bracket(self):
        self.failure_quoted_bracket("failure:")


class TestTestProtocolServerAddxFail(unittest.TestCase):
    """Tests for the xfail keyword.

    In Python this can thunk through to Success due to stdlib limitations (see
    README).
    """

    def capture_expected_failure(self, test, err):
        self._events.append((test, err))

    def setup_python26(self):
        """Setup a test object ready to be xfailed and thunk to success."""
        self.client = Python26TestResult()
        self.setup_protocol()

    def setup_python27(self):
        """Setup a test object ready to be xfailed."""
        self.client = Python27TestResult()
        self.setup_protocol()

    def setup_python_ex(self):
        """Setup a test object ready to be xfailed with details."""
        self.client = ExtendedTestResult()
        self.setup_protocol()

    def setup_protocol(self):
        """Setup the protocol based on self.client."""
        self.protocol = subunit.TestProtocolServer(self.client)
        self.protocol.lineReceived(_b("test mcdonalds farm\n"))
        self.test = self.client._events[-1][-1]

    def simple_xfail_keyword(self, keyword, as_success):
        self.protocol.lineReceived(_b("%s mcdonalds farm\n" % keyword))
        self.check_success_or_xfail(as_success)

    def check_success_or_xfail(self, as_success, error_message=None):
        if as_success:
            self.assertEqual([
                ('startTest', self.test),
                ('addSuccess', self.test),
                ('stopTest', self.test),
                ], self.client._events)
        else:
            details = {}
            if error_message is not None:
                details['traceback'] = Content(
                    ContentType("text", "x-traceback", {'charset': 'utf8'}),
                    lambda:[_b(error_message)])
            if isinstance(self.client, ExtendedTestResult):
                value = details
            else:
                if error_message is not None:
                    if not len(error_message.strip()):
                        error_message = _u("Empty attachments:\n  traceback\n")
                    value = subunit.RemoteError(_u(error_message))
                else:
                    value = subunit.RemoteError()
            self.assertEqual([
                ('startTest', self.test),
                ('addExpectedFailure', self.test, value),
                ('stopTest', self.test),
                ], self.client._events)

    def test_simple_xfail(self):
        self.setup_python26()
        self.simple_xfail_keyword("xfail", True)
        self.setup_python27()
        self.simple_xfail_keyword("xfail",  False)
        self.setup_python_ex()
        self.simple_xfail_keyword("xfail",  False)

    def test_simple_xfail_colon(self):
        self.setup_python26()
        self.simple_xfail_keyword("xfail:", True)
        self.setup_python27()
        self.simple_xfail_keyword("xfail:", False)
        self.setup_python_ex()
        self.simple_xfail_keyword("xfail:", False)

    def test_xfail_empty_message(self):
        self.setup_python26()
        self.empty_message(True)
        self.setup_python27()
        self.empty_message(False)
        self.setup_python_ex()
        self.empty_message(False, error_message="")

    def empty_message(self, as_success, error_message="\n"):
        self.protocol.lineReceived(_b("xfail mcdonalds farm [\n"))
        self.protocol.lineReceived(_b("]\n"))
        self.check_success_or_xfail(as_success, error_message)

    def xfail_quoted_bracket(self, keyword, as_success):
        # This tests it is accepted, but cannot test it is used today, because
        # of not having a way to expose it in Python so far.
        self.protocol.lineReceived(_b("%s mcdonalds farm [\n" % keyword))
        self.protocol.lineReceived(_b(" ]\n"))
        self.protocol.lineReceived(_b("]\n"))
        self.check_success_or_xfail(as_success, "]\n")

    def test_xfail_quoted_bracket(self):
        self.setup_python26()
        self.xfail_quoted_bracket("xfail", True)
        self.setup_python27()
        self.xfail_quoted_bracket("xfail", False)
        self.setup_python_ex()
        self.xfail_quoted_bracket("xfail", False)

    def test_xfail_colon_quoted_bracket(self):
        self.setup_python26()
        self.xfail_quoted_bracket("xfail:", True)
        self.setup_python27()
        self.xfail_quoted_bracket("xfail:", False)
        self.setup_python_ex()
        self.xfail_quoted_bracket("xfail:", False)


class TestTestProtocolServerAddunexpectedSuccess(TestCase):
    """Tests for the uxsuccess keyword."""

    def capture_expected_failure(self, test, err):
        self._events.append((test, err))

    def setup_python26(self):
        """Setup a test object ready to be xfailed and thunk to success."""
        self.client = Python26TestResult()
        self.setup_protocol()

    def setup_python27(self):
        """Setup a test object ready to be xfailed."""
        self.client = Python27TestResult()
        self.setup_protocol()

    def setup_python_ex(self):
        """Setup a test object ready to be xfailed with details."""
        self.client = ExtendedTestResult()
        self.setup_protocol()

    def setup_protocol(self):
        """Setup the protocol based on self.client."""
        self.protocol = subunit.TestProtocolServer(self.client)
        self.protocol.lineReceived(_b("test mcdonalds farm\n"))
        self.test = self.client._events[-1][-1]

    def simple_uxsuccess_keyword(self, keyword, as_fail):
        self.protocol.lineReceived(_b("%s mcdonalds farm\n" % keyword))
        self.check_fail_or_uxsuccess(as_fail)

    def check_fail_or_uxsuccess(self, as_fail, error_message=None):
        details = {}
        if error_message is not None:
            details['traceback'] = Content(
                ContentType("text", "x-traceback", {'charset': 'utf8'}),
                lambda:[_b(error_message)])
        if isinstance(self.client, ExtendedTestResult):
            value = details
        else:
            value = None
        if as_fail:
            self.client._events[1] = self.client._events[1][:2]
            # The value is generated within the extended to original decorator:
            # todo use the testtools matcher to check on this.
            self.assertEqual([
                ('startTest', self.test),
                ('addFailure', self.test),
                ('stopTest', self.test),
                ], self.client._events)
        elif value:
            self.assertEqual([
                ('startTest', self.test),
                ('addUnexpectedSuccess', self.test, value),
                ('stopTest', self.test),
                ], self.client._events)
        else:
            self.assertEqual([
                ('startTest', self.test),
                ('addUnexpectedSuccess', self.test),
                ('stopTest', self.test),
                ], self.client._events)

    def test_simple_uxsuccess(self):
        self.setup_python26()
        self.simple_uxsuccess_keyword("uxsuccess", True)
        self.setup_python27()
        self.simple_uxsuccess_keyword("uxsuccess",  False)
        self.setup_python_ex()
        self.simple_uxsuccess_keyword("uxsuccess",  False)

    def test_simple_uxsuccess_colon(self):
        self.setup_python26()
        self.simple_uxsuccess_keyword("uxsuccess:", True)
        self.setup_python27()
        self.simple_uxsuccess_keyword("uxsuccess:", False)
        self.setup_python_ex()
        self.simple_uxsuccess_keyword("uxsuccess:", False)

    def test_uxsuccess_empty_message(self):
        self.setup_python26()
        self.empty_message(True)
        self.setup_python27()
        self.empty_message(False)
        self.setup_python_ex()
        self.empty_message(False, error_message="")

    def empty_message(self, as_fail, error_message="\n"):
        self.protocol.lineReceived(_b("uxsuccess mcdonalds farm [\n"))
        self.protocol.lineReceived(_b("]\n"))
        self.check_fail_or_uxsuccess(as_fail, error_message)

    def uxsuccess_quoted_bracket(self, keyword, as_fail):
        self.protocol.lineReceived(_b("%s mcdonalds farm [\n" % keyword))
        self.protocol.lineReceived(_b(" ]\n"))
        self.protocol.lineReceived(_b("]\n"))
        self.check_fail_or_uxsuccess(as_fail, "]\n")

    def test_uxsuccess_quoted_bracket(self):
        self.setup_python26()
        self.uxsuccess_quoted_bracket("uxsuccess", True)
        self.setup_python27()
        self.uxsuccess_quoted_bracket("uxsuccess", False)
        self.setup_python_ex()
        self.uxsuccess_quoted_bracket("uxsuccess", False)

    def test_uxsuccess_colon_quoted_bracket(self):
        self.setup_python26()
        self.uxsuccess_quoted_bracket("uxsuccess:", True)
        self.setup_python27()
        self.uxsuccess_quoted_bracket("uxsuccess:", False)
        self.setup_python_ex()
        self.uxsuccess_quoted_bracket("uxsuccess:", False)


class TestTestProtocolServerAddSkip(unittest.TestCase):
    """Tests for the skip keyword.

    In Python this meets the testtools extended TestResult contract.
    (See https://launchpad.net/testtools).
    """

    def setUp(self):
        """Setup a test object ready to be skipped."""
        self.client = ExtendedTestResult()
        self.protocol = subunit.TestProtocolServer(self.client)
        self.protocol.lineReceived(_b("test mcdonalds farm\n"))
        self.test = self.client._events[-1][-1]

    def assertSkip(self, reason):
        details = {}
        if reason is not None:
            details['reason'] = Content(
                ContentType("text", "plain"), lambda:[reason])
        self.assertEqual([
            ('startTest', self.test),
            ('addSkip', self.test, details),
            ('stopTest', self.test),
            ], self.client._events)

    def simple_skip_keyword(self, keyword):
        self.protocol.lineReceived(_b("%s mcdonalds farm\n" % keyword))
        self.assertSkip(None)

    def test_simple_skip(self):
        self.simple_skip_keyword("skip")

    def test_simple_skip_colon(self):
        self.simple_skip_keyword("skip:")

    def test_skip_empty_message(self):
        self.protocol.lineReceived(_b("skip mcdonalds farm [\n"))
        self.protocol.lineReceived(_b("]\n"))
        self.assertSkip(_b(""))

    def skip_quoted_bracket(self, keyword):
        # This tests it is accepted, but cannot test it is used today, because
        # of not having a way to expose it in Python so far.
        self.protocol.lineReceived(_b("%s mcdonalds farm [\n" % keyword))
        self.protocol.lineReceived(_b(" ]\n"))
        self.protocol.lineReceived(_b("]\n"))
        self.assertSkip(_b("]\n"))

    def test_skip_quoted_bracket(self):
        self.skip_quoted_bracket("skip")

    def test_skip_colon_quoted_bracket(self):
        self.skip_quoted_bracket("skip:")


class TestTestProtocolServerAddSuccess(unittest.TestCase):

    def setUp(self):
        self.client = ExtendedTestResult()
        self.protocol = subunit.TestProtocolServer(self.client)
        self.protocol.lineReceived(_b("test mcdonalds farm\n"))
        self.test = subunit.RemotedTestCase("mcdonalds farm")

    def simple_success_keyword(self, keyword):
        self.protocol.lineReceived(_b("%s mcdonalds farm\n" % keyword))
        self.assertEqual([
            ('startTest', self.test),
            ('addSuccess', self.test),
            ('stopTest', self.test),
            ], self.client._events)

    def test_simple_success(self):
        self.simple_success_keyword("successful")

    def test_simple_success_colon(self):
        self.simple_success_keyword("successful:")

    def assertSuccess(self, details):
        self.assertEqual([
            ('startTest', self.test),
            ('addSuccess', self.test, details),
            ('stopTest', self.test),
            ], self.client._events)

    def test_success_empty_message(self):
        self.protocol.lineReceived(_b("success mcdonalds farm [\n"))
        self.protocol.lineReceived(_b("]\n"))
        details = {}
        details['message'] = Content(ContentType("text", "plain"),
            lambda:[_b("")])
        self.assertSuccess(details)

    def success_quoted_bracket(self, keyword):
        # This tests it is accepted, but cannot test it is used today, because
        # of not having a way to expose it in Python so far.
        self.protocol.lineReceived(_b("%s mcdonalds farm [\n" % keyword))
        self.protocol.lineReceived(_b(" ]\n"))
        self.protocol.lineReceived(_b("]\n"))
        details = {}
        details['message'] = Content(ContentType("text", "plain"),
            lambda:[_b("]\n")])
        self.assertSuccess(details)

    def test_success_quoted_bracket(self):
        self.success_quoted_bracket("success")

    def test_success_colon_quoted_bracket(self):
        self.success_quoted_bracket("success:")


class TestTestProtocolServerProgress(unittest.TestCase):
    """Test receipt of progress: directives."""

    def test_progress_accepted_stdlib(self):
        self.result = Python26TestResult()
        self.stream = BytesIO()
        self.protocol = subunit.TestProtocolServer(self.result,
            stream=self.stream)
        self.protocol.lineReceived(_b("progress: 23"))
        self.protocol.lineReceived(_b("progress: -2"))
        self.protocol.lineReceived(_b("progress: +4"))
        self.assertEqual(_b(""), self.stream.getvalue())

    def test_progress_accepted_extended(self):
        # With a progress capable TestResult, progress events are emitted.
        self.result = ExtendedTestResult()
        self.stream = BytesIO()
        self.protocol = subunit.TestProtocolServer(self.result,
            stream=self.stream)
        self.protocol.lineReceived(_b("progress: 23"))
        self.protocol.lineReceived(_b("progress: push"))
        self.protocol.lineReceived(_b("progress: -2"))
        self.protocol.lineReceived(_b("progress: pop"))
        self.protocol.lineReceived(_b("progress: +4"))
        self.assertEqual(_b(""), self.stream.getvalue())
        self.assertEqual([
            ('progress', 23, subunit.PROGRESS_SET),
            ('progress', None, subunit.PROGRESS_PUSH),
            ('progress', -2, subunit.PROGRESS_CUR),
            ('progress', None, subunit.PROGRESS_POP),
            ('progress', 4, subunit.PROGRESS_CUR),
            ], self.result._events)


class TestTestProtocolServerStreamTags(unittest.TestCase):
    """Test managing tags on the protocol level."""

    def setUp(self):
        self.client = ExtendedTestResult()
        self.protocol = subunit.TestProtocolServer(self.client)

    def test_initial_tags(self):
        self.protocol.lineReceived(_b("tags: foo bar:baz  quux\n"))
        self.assertEqual([
            ('tags', set(["foo", "bar:baz", "quux"]), set()),
            ], self.client._events)

    def test_minus_removes_tags(self):
        self.protocol.lineReceived(_b("tags: -bar quux\n"))
        self.assertEqual([
            ('tags', set(["quux"]), set(["bar"])),
            ], self.client._events)

    def test_tags_do_not_get_set_on_test(self):
        self.protocol.lineReceived(_b("test mcdonalds farm\n"))
        test = self.client._events[0][-1]
        self.assertEqual(None, getattr(test, 'tags', None))

    def test_tags_do_not_get_set_on_global_tags(self):
        self.protocol.lineReceived(_b("tags: foo bar\n"))
        self.protocol.lineReceived(_b("test mcdonalds farm\n"))
        test = self.client._events[-1][-1]
        self.assertEqual(None, getattr(test, 'tags', None))

    def test_tags_get_set_on_test_tags(self):
        self.protocol.lineReceived(_b("test mcdonalds farm\n"))
        test = self.client._events[-1][-1]
        self.protocol.lineReceived(_b("tags: foo bar\n"))
        self.protocol.lineReceived(_b("success mcdonalds farm\n"))
        self.assertEqual(None, getattr(test, 'tags', None))


class TestTestProtocolServerStreamTime(unittest.TestCase):
    """Test managing time information at the protocol level."""

    def test_time_accepted_stdlib(self):
        self.result = Python26TestResult()
        self.stream = BytesIO()
        self.protocol = subunit.TestProtocolServer(self.result,
            stream=self.stream)
        self.protocol.lineReceived(_b("time: 2001-12-12 12:59:59Z\n"))
        self.assertEqual(_b(""), self.stream.getvalue())

    def test_time_accepted_extended(self):
        self.result = ExtendedTestResult()
        self.stream = BytesIO()
        self.protocol = subunit.TestProtocolServer(self.result,
            stream=self.stream)
        self.protocol.lineReceived(_b("time: 2001-12-12 12:59:59Z\n"))
        self.assertEqual(_b(""), self.stream.getvalue())
        self.assertEqual([
            ('time', datetime.datetime(2001, 12, 12, 12, 59, 59, 0,
            iso8601.Utc()))
            ], self.result._events)


class TestRemotedTestCase(unittest.TestCase):

    def test_simple(self):
        test = subunit.RemotedTestCase("A test description")
        self.assertRaises(NotImplementedError, test.setUp)
        self.assertRaises(NotImplementedError, test.tearDown)
        self.assertEqual("A test description",
                         test.shortDescription())
        self.assertEqual("A test description",
                         test.id())
        self.assertEqual("A test description (subunit.RemotedTestCase)", "%s" % test)
        self.assertEqual("<subunit.RemotedTestCase description="
                         "'A test description'>", "%r" % test)
        result = unittest.TestResult()
        test.run(result)
        self.assertEqual([(test, _remote_exception_str + ": "
                                 "Cannot run RemotedTestCases.\n\n")],
                         result.errors)
        self.assertEqual(1, result.testsRun)
        another_test = subunit.RemotedTestCase("A test description")
        self.assertEqual(test, another_test)
        different_test = subunit.RemotedTestCase("ofo")
        self.assertNotEqual(test, different_test)
        self.assertNotEqual(another_test, different_test)


class TestRemoteError(unittest.TestCase):

    def test_eq(self):
        error = subunit.RemoteError(_u("Something went wrong"))
        another_error = subunit.RemoteError(_u("Something went wrong"))
        different_error = subunit.RemoteError(_u("boo!"))
        self.assertEqual(error, another_error)
        self.assertNotEqual(error, different_error)
        self.assertNotEqual(different_error, another_error)

    def test_empty_constructor(self):
        self.assertEqual(subunit.RemoteError(), subunit.RemoteError(_u("")))


class TestExecTestCase(unittest.TestCase):

    class SampleExecTestCase(subunit.ExecTestCase):

        def test_sample_method(self):
            """sample-script.py"""
            # the sample script runs three tests, one each
            # that fails, errors and succeeds

        def test_sample_method_args(self):
            """sample-script.py foo"""
            # sample that will run just one test.

    def test_construct(self):
        test = self.SampleExecTestCase("test_sample_method")
        self.assertEqual(test.script,
                         subunit.join_dir(__file__, 'sample-script.py'))

    def test_args(self):
        result = unittest.TestResult()
        test = self.SampleExecTestCase("test_sample_method_args")
        test.run(result)
        self.assertEqual(1, result.testsRun)

    def test_run(self):
        result = ExtendedTestResult()
        test = self.SampleExecTestCase("test_sample_method")
        test.run(result)
        mcdonald = subunit.RemotedTestCase("old mcdonald")
        bing = subunit.RemotedTestCase("bing crosby")
        bing_details = {}
        bing_details['traceback'] = Content(ContentType("text", "x-traceback",
            {'charset': 'utf8'}), lambda:[_b("foo.c:53:ERROR invalid state\n")])
        an_error = subunit.RemotedTestCase("an error")
        error_details = {}
        self.assertEqual([
            ('startTest', mcdonald),
            ('addSuccess', mcdonald),
            ('stopTest', mcdonald),
            ('startTest', bing),
            ('addFailure', bing, bing_details),
            ('stopTest', bing),
            ('startTest', an_error),
            ('addError', an_error, error_details),
            ('stopTest', an_error),
            ], result._events)

    def test_debug(self):
        test = self.SampleExecTestCase("test_sample_method")
        test.debug()

    def test_count_test_cases(self):
        """TODO run the child process and count responses to determine the count."""

    def test_join_dir(self):
        sibling = subunit.join_dir(__file__, 'foo')
        filedir = os.path.abspath(os.path.dirname(__file__))
        expected = os.path.join(filedir, 'foo')
        self.assertEqual(sibling, expected)


class DoExecTestCase(subunit.ExecTestCase):

    def test_working_script(self):
        """sample-two-script.py"""


class TestIsolatedTestCase(TestCase):

    class SampleIsolatedTestCase(subunit.IsolatedTestCase):

        SETUP = False
        TEARDOWN = False
        TEST = False

        def setUp(self):
            TestIsolatedTestCase.SampleIsolatedTestCase.SETUP = True

        def tearDown(self):
            TestIsolatedTestCase.SampleIsolatedTestCase.TEARDOWN = True

        def test_sets_global_state(self):
            TestIsolatedTestCase.SampleIsolatedTestCase.TEST = True


    def test_construct(self):
        self.SampleIsolatedTestCase("test_sets_global_state")

    @skipIf(os.name != "posix", "Need a posix system for forking tests")
    def test_run(self):
        result = unittest.TestResult()
        test = self.SampleIsolatedTestCase("test_sets_global_state")
        test.run(result)
        self.assertEqual(result.testsRun, 1)
        self.assertEqual(self.SampleIsolatedTestCase.SETUP, False)
        self.assertEqual(self.SampleIsolatedTestCase.TEARDOWN, False)
        self.assertEqual(self.SampleIsolatedTestCase.TEST, False)

    def test_debug(self):
        pass
        #test = self.SampleExecTestCase("test_sample_method")
        #test.debug()


class TestIsolatedTestSuite(TestCase):

    class SampleTestToIsolate(unittest.TestCase):

        SETUP = False
        TEARDOWN = False
        TEST = False

        def setUp(self):
            TestIsolatedTestSuite.SampleTestToIsolate.SETUP = True

        def tearDown(self):
            TestIsolatedTestSuite.SampleTestToIsolate.TEARDOWN = True

        def test_sets_global_state(self):
            TestIsolatedTestSuite.SampleTestToIsolate.TEST = True


    def test_construct(self):
        subunit.IsolatedTestSuite()

    @skipIf(os.name != "posix", "Need a posix system for forking tests")
    def test_run(self):
        result = unittest.TestResult()
        suite = subunit.IsolatedTestSuite()
        sub_suite = unittest.TestSuite()
        sub_suite.addTest(self.SampleTestToIsolate("test_sets_global_state"))
        sub_suite.addTest(self.SampleTestToIsolate("test_sets_global_state"))
        suite.addTest(sub_suite)
        suite.addTest(self.SampleTestToIsolate("test_sets_global_state"))
        suite.run(result)
        self.assertEqual(result.testsRun, 3)
        self.assertEqual(self.SampleTestToIsolate.SETUP, False)
        self.assertEqual(self.SampleTestToIsolate.TEARDOWN, False)
        self.assertEqual(self.SampleTestToIsolate.TEST, False)


class TestTestProtocolClient(unittest.TestCase):

    def setUp(self):
        self.io = BytesIO()
        self.protocol = subunit.TestProtocolClient(self.io)
        self.test = TestTestProtocolClient("test_start_test")
        self.sample_details = {'something':Content(
            ContentType('text', 'plain'), lambda:[_b('serialised\nform')])}
        self.sample_tb_details = dict(self.sample_details)
        self.sample_tb_details['traceback'] = TracebackContent(
            subunit.RemoteError(_u("boo qux")), self.test)

    def test_start_test(self):
        """Test startTest on a TestProtocolClient."""
        self.protocol.startTest(self.test)
        self.assertEqual(self.io.getvalue(), _b("test: %s\n" % self.test.id()))

    def test_stop_test(self):
        # stopTest doesn't output anything.
        self.protocol.stopTest(self.test)
        self.assertEqual(self.io.getvalue(), _b(""))

    def test_add_success(self):
        """Test addSuccess on a TestProtocolClient."""
        self.protocol.addSuccess(self.test)
        self.assertEqual(
            self.io.getvalue(), _b("successful: %s\n" % self.test.id()))

    def test_add_success_details(self):
        """Test addSuccess on a TestProtocolClient with details."""
        self.protocol.addSuccess(self.test, details=self.sample_details)
        self.assertEqual(
            self.io.getvalue(), _b("successful: %s [ multipart\n"
                "Content-Type: text/plain\n"
                "something\n"
                "F\r\nserialised\nform0\r\n]\n" % self.test.id()))

    def test_add_failure(self):
        """Test addFailure on a TestProtocolClient."""
        self.protocol.addFailure(
            self.test, subunit.RemoteError(_u("boo qux")))
        self.assertEqual(
            self.io.getvalue(),
            _b(('failure: %s [\n' + _remote_exception_str + ': boo qux\n]\n')
            % self.test.id()))

    def test_add_failure_details(self):
        """Test addFailure on a TestProtocolClient with details."""
        self.protocol.addFailure(
            self.test, details=self.sample_tb_details)
        self.assertEqual(
            self.io.getvalue(),
            _b(("failure: %s [ multipart\n"
            "Content-Type: text/plain\n"
            "something\n"
            "F\r\nserialised\nform0\r\n"
            "Content-Type: text/x-traceback;charset=utf8,language=python\n"
            "traceback\n" + _remote_exception_str_chunked + ": boo qux\n0\r\n"
            "]\n") % self.test.id()))

    def test_add_error(self):
        """Test stopTest on a TestProtocolClient."""
        self.protocol.addError(
            self.test, subunit.RemoteError(_u("phwoar crikey")))
        self.assertEqual(
            self.io.getvalue(),
            _b(('error: %s [\n' +
            _remote_exception_str + ": phwoar crikey\n"
            "]\n") % self.test.id()))

    def test_add_error_details(self):
        """Test stopTest on a TestProtocolClient with details."""
        self.protocol.addError(
            self.test, details=self.sample_tb_details)
        self.assertEqual(
            self.io.getvalue(),
            _b(("error: %s [ multipart\n"
            "Content-Type: text/plain\n"
            "something\n"
            "F\r\nserialised\nform0\r\n"
            "Content-Type: text/x-traceback;charset=utf8,language=python\n"
            "traceback\n" + _remote_exception_str_chunked + ": boo qux\n0\r\n"
            "]\n") % self.test.id()))

    def test_add_expected_failure(self):
        """Test addExpectedFailure on a TestProtocolClient."""
        self.protocol.addExpectedFailure(
            self.test, subunit.RemoteError(_u("phwoar crikey")))
        self.assertEqual(
            self.io.getvalue(),
            _b(('xfail: %s [\n' +
            _remote_exception_str + ": phwoar crikey\n"
            "]\n") % self.test.id()))

    def test_add_expected_failure_details(self):
        """Test addExpectedFailure on a TestProtocolClient with details."""
        self.protocol.addExpectedFailure(
            self.test, details=self.sample_tb_details)
        self.assertEqual(
            self.io.getvalue(),
            _b(("xfail: %s [ multipart\n"
            "Content-Type: text/plain\n"
            "something\n"
            "F\r\nserialised\nform0\r\n"
            "Content-Type: text/x-traceback;charset=utf8,language=python\n"
            "traceback\n" + _remote_exception_str_chunked + ": boo qux\n0\r\n"
            "]\n") % self.test.id()))


    def test_add_skip(self):
        """Test addSkip on a TestProtocolClient."""
        self.protocol.addSkip(
            self.test, "Has it really?")
        self.assertEqual(
            self.io.getvalue(),
            _b('skip: %s [\nHas it really?\n]\n' % self.test.id()))

    def test_add_skip_details(self):
        """Test addSkip on a TestProtocolClient with details."""
        details = {'reason':Content(
            ContentType('text', 'plain'), lambda:[_b('Has it really?')])}
        self.protocol.addSkip(self.test, details=details)
        self.assertEqual(
            self.io.getvalue(),
            _b("skip: %s [ multipart\n"
            "Content-Type: text/plain\n"
            "reason\n"
            "E\r\nHas it really?0\r\n"
            "]\n" % self.test.id()))

    def test_progress_set(self):
        self.protocol.progress(23, subunit.PROGRESS_SET)
        self.assertEqual(self.io.getvalue(), _b('progress: 23\n'))

    def test_progress_neg_cur(self):
        self.protocol.progress(-23, subunit.PROGRESS_CUR)
        self.assertEqual(self.io.getvalue(), _b('progress: -23\n'))

    def test_progress_pos_cur(self):
        self.protocol.progress(23, subunit.PROGRESS_CUR)
        self.assertEqual(self.io.getvalue(), _b('progress: +23\n'))

    def test_progress_pop(self):
        self.protocol.progress(1234, subunit.PROGRESS_POP)
        self.assertEqual(self.io.getvalue(), _b('progress: pop\n'))

    def test_progress_push(self):
        self.protocol.progress(1234, subunit.PROGRESS_PUSH)
        self.assertEqual(self.io.getvalue(), _b('progress: push\n'))

    def test_time(self):
        # Calling time() outputs a time signal immediately.
        self.protocol.time(
            datetime.datetime(2009,10,11,12,13,14,15, iso8601.Utc()))
        self.assertEqual(
            _b("time: 2009-10-11 12:13:14.000015Z\n"),
            self.io.getvalue())

    def test_add_unexpected_success(self):
        """Test addUnexpectedSuccess on a TestProtocolClient."""
        self.protocol.addUnexpectedSuccess(self.test)
        self.assertEqual(
            self.io.getvalue(), _b("uxsuccess: %s\n" % self.test.id()))

    def test_add_unexpected_success_details(self):
        """Test addUnexpectedSuccess on a TestProtocolClient with details."""
        self.protocol.addUnexpectedSuccess(self.test, details=self.sample_details)
        self.assertEqual(
            self.io.getvalue(), _b("uxsuccess: %s [ multipart\n"
                "Content-Type: text/plain\n"
                "something\n"
                "F\r\nserialised\nform0\r\n]\n" % self.test.id()))

    def test_tags_empty(self):
        self.protocol.tags(set(), set())
        self.assertEqual(_b(""), self.io.getvalue())

    def test_tags_add(self):
        self.protocol.tags(set(['foo']), set())
        self.assertEqual(_b("tags: foo\n"), self.io.getvalue())

    def test_tags_both(self):
        self.protocol.tags(set(['quux']), set(['bar']))
        self.assertEqual(_b("tags: quux -bar\n"), self.io.getvalue())

    def test_tags_gone(self):
        self.protocol.tags(set(), set(['bar']))
        self.assertEqual(_b("tags: -bar\n"), self.io.getvalue())


def test_suite():
    loader = subunit.tests.TestUtil.TestLoader()
    result = loader.loadTestsFromName(__name__)
    return result<|MERGE_RESOLUTION|>--- conflicted
+++ resolved
@@ -19,21 +19,9 @@
 import os
 
 from testtools import skipIf, TestCase
-from testtools.compat import _b, _u, BytesIO, StringIO
+from testtools.compat import _b, _u, BytesIO
 from testtools.content import Content, TracebackContent
 from testtools.content_type import ContentType
-<<<<<<< HEAD
-from testtools import try_imports
-Python26TestResult = try_imports(
-    ['testtools.testresult.doubles.Python26TestResult',
-     'testtools.tests.helpers.Python26TestResult'])
-Python27TestResult = try_imports(
-    ['testtools.testresult.doubles.Python27TestResult',
-     'testtools.tests.helpers.Python27TestResult'])
-ExtendedTestResult = try_imports(
-    ['testtools.testresult.doubles.ExtendedTestResult',
-     'testtools.tests.helpers.ExtendedTestResult'])
-=======
 try:
     from testtools.testresult.doubles import (
         Python26TestResult,
@@ -46,7 +34,6 @@
         Python27TestResult,
         ExtendedTestResult,
         )
->>>>>>> 29021cef
 
 import subunit
 from subunit import _remote_exception_str, _remote_exception_str_chunked
@@ -92,11 +79,7 @@
         pipe = BytesIO(_b("success old mcdonald\n"))
         protocol.readFrom(pipe)
         self.assertEqual(client.testsRun, 0)
-<<<<<<< HEAD
-        self.assertEqual("", out.getvalue())
-=======
         self.assertEqual(_b(""), out.getvalue())
->>>>>>> 29021cef
 
 
 class TestTestProtocolServerPipe(unittest.TestCase):
